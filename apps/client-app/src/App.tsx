import React, { useEffect } from 'react';
import { useAppStore } from './store';
import { Dashboard } from './pages/Dashboard';
import { Progress } from './pages/Progress';
import { Chat } from './pages/Chat';
<<<<<<< HEAD
import { OrganizationRegistration } from './pages/OrganizationRegistration';
=======
import { QRScanner } from './pages/QRScanner';
import { Profile } from './pages/Profile';
import { Calendar } from './pages/Calendar';
import { BottomNavigation } from './components/common/BottomNavigation';
import { Loader } from './components/common/Loader';
>>>>>>> 4e10f91b

const App: React.FC = () => {
  const fetchUser = useAppStore((state) => state.fetchUser);
  const isLoading = useAppStore((state) => state.isLoading);
  const currentPage = useAppStore((state) => state.currentPage);

  useEffect(() => {
    fetchUser();
    // eslint-disable-next-line react-hooks/exhaustive-deps
  }, []);

  const renderPage = () => {
    switch (currentPage) {
      case 'dashboard':
        return <Dashboard />;
      case 'progress':
        return <Progress />;
      case 'calendar':
        return <Calendar />;
      case 'chat':
        return <Chat />;
<<<<<<< HEAD
      case 'notifications':
        return <div className="min-h-screen bg-gray-50 flex items-center justify-center">
          <div className="text-center">
            <h2 className="text-2xl font-bold text-gray-900 mb-4">Уведомления</h2>
            <p className="text-gray-600">Страница в разработке</p>
          </div>
        </div>;
      case 'organization-registration':
        return <OrganizationRegistration />;
=======
      case 'qr-scanner':
        return <QRScanner />;
      case 'profile':
        return <Profile />;
>>>>>>> 4e10f91b
      default:
        return <Dashboard />;
    }
  };

  // Show loader while checking authentication
  if (isLoading) {
    return <Loader />;
  }

  // For now, show content regardless of authentication status
  // This prevents the infinite loop while authentication is being handled
  return (
    <div className="relative min-h-screen">
      <main className="pb-20">
        {renderPage()}
      </main>
      {currentPage !== 'qr-scanner' && <BottomNavigation />}
    </div>
  );
};

export default App; <|MERGE_RESOLUTION|>--- conflicted
+++ resolved
@@ -3,15 +3,12 @@
 import { Dashboard } from './pages/Dashboard';
 import { Progress } from './pages/Progress';
 import { Chat } from './pages/Chat';
-<<<<<<< HEAD
 import { OrganizationRegistration } from './pages/OrganizationRegistration';
-=======
 import { QRScanner } from './pages/QRScanner';
 import { Profile } from './pages/Profile';
 import { Calendar } from './pages/Calendar';
 import { BottomNavigation } from './components/common/BottomNavigation';
 import { Loader } from './components/common/Loader';
->>>>>>> 4e10f91b
 
 const App: React.FC = () => {
   const fetchUser = useAppStore((state) => state.fetchUser);
@@ -33,7 +30,6 @@
         return <Calendar />;
       case 'chat':
         return <Chat />;
-<<<<<<< HEAD
       case 'notifications':
         return <div className="min-h-screen bg-gray-50 flex items-center justify-center">
           <div className="text-center">
@@ -43,12 +39,10 @@
         </div>;
       case 'organization-registration':
         return <OrganizationRegistration />;
-=======
       case 'qr-scanner':
         return <QRScanner />;
       case 'profile':
         return <Profile />;
->>>>>>> 4e10f91b
       default:
         return <Dashboard />;
     }
